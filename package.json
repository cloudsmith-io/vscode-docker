{
    "name": "vscode-docker",
    "version": "1.0.1-alpha",
    "publisher": "ms-azuretools",
    "displayName": "Docker",
    "description": "%vscode-docker.description%",
    "license": "SEE LICENSE IN LICENSE.md",
    "icon": "resources/docker.png",
    "aiKey": "AIF-d9b70cd4-b9f9-4d70-929b-a071c400b217",
    "extensionKind": [
        "workspace",
        "ui"
    ],
    "galleryBanner": {
        "color": "#1289B9",
        "theme": "dark"
    },
    "categories": [
        "Programming Languages",
        "Linters",
        "Azure"
    ],
    "keywords": [
        "docker",
        "compose",
        "container",
        "multi-root ready"
    ],
    "repository": {
        "type": "git",
        "url": "https://github.com/microsoft/vscode-docker"
    },
    "homepage": "https://github.com/Microsoft/vscode-docker/blob/master/README.md",
    "activationEvents": [
        "onCommand:vscode-docker.api.configure",
        "onCommand:vscode-docker.compose.down",
        "onCommand:vscode-docker.compose.restart",
        "onCommand:vscode-docker.compose.up",
        "onCommand:vscode-docker.configure",
        "onCommand:vscode-docker.configureDocker",
        "onCommand:vscode-docker.containers.attachShell",
        "onCommand:vscode-docker.containers.browse",
        "onCommand:vscode-docker.containers.configureExplorer",
        "onCommand:vscode-docker.containers.inspect",
        "onCommand:vscode-docker.containers.prune",
        "onCommand:vscode-docker.containers.refresh",
        "onCommand:vscode-docker.containers.remove",
        "onCommand:vscode-docker.containers.restart",
        "onCommand:vscode-docker.containers.select",
        "onCommand:vscode-docker.containers.start",
        "onCommand:vscode-docker.containers.stop",
        "onCommand:vscode-docker.containers.viewLogs",
        "onCommand:vscode-docker.debugging.initializeForDebugging",
        "onCommand:vscode-docker.images.build",
        "onCommand:vscode-docker.images.configureExplorer",
        "onCommand:vscode-docker.images.inspect",
        "onCommand:vscode-docker.images.prune",
        "onCommand:vscode-docker.images.push",
        "onCommand:vscode-docker.images.refresh",
        "onCommand:vscode-docker.images.remove",
        "onCommand:vscode-docker.images.run",
        "onCommand:vscode-docker.images.runAzureCli",
        "onCommand:vscode-docker.images.runInteractive",
        "onCommand:vscode-docker.images.tag",
        "onCommand:vscode-docker.images.copyFullTag",
        "onCommand:vscode-docker.networks.configureExplorer",
        "onCommand:vscode-docker.networks.create",
        "onCommand:vscode-docker.networks.inspect",
        "onCommand:vscode-docker.networks.prune",
        "onCommand:vscode-docker.networks.refresh",
        "onCommand:vscode-docker.networks.remove",
        "onCommand:vscode-docker.pruneSystem",
        "onCommand:vscode-docker.registries.azure.buildImage",
        "onCommand:vscode-docker.registries.azure.createRegistry",
        "onCommand:vscode-docker.registries.azure.deleteRegistry",
        "onCommand:vscode-docker.registries.azure.deleteRepository",
        "onCommand:vscode-docker.registries.azure.openInPortal",
        "onCommand:vscode-docker.registries.azure.runFileAsTask",
        "onCommand:vscode-docker.registries.azure.runTask",
        "onCommand:vscode-docker.registries.azure.untagImage",
        "onCommand:vscode-docker.registries.azure.viewProperties",
        "onCommand:vscode-docker.registries.azure.viewTaskLogs",
        "onCommand:vscode-docker.registries.connectRegistry",
        "onCommand:vscode-docker.registries.copyImageDigest",
        "onCommand:vscode-docker.registries.deleteImage",
        "onCommand:vscode-docker.registries.deployImageToAzure",
        "onCommand:vscode-docker.registries.disconnectRegistry",
        "onCommand:vscode-docker.registries.dockerHub.openInBrowser",
        "onCommand:vscode-docker.registries.logInToDockerCli",
        "onCommand:vscode-docker.registries.logOutOfDockerCli",
        "onCommand:vscode-docker.registries.pullImage",
        "onCommand:vscode-docker.registries.pullRepository",
        "onCommand:vscode-docker.registries.reconnectRegistry",
        "onCommand:vscode-docker.registries.refresh",
        "onCommand:vscode-docker.registries.setAsDefault",
        "onCommand:vscode-docker.volumes.configureExplorer",
        "onCommand:vscode-docker.volumes.inspect",
        "onCommand:vscode-docker.volumes.prune",
        "onCommand:vscode-docker.volumes.refresh",
        "onCommand:vscode-docker.volumes.remove",
        "onCommand:workbench.action.tasks.runTask",
        "onDebugInitialConfigurations",
        "onDebugResolve:docker-coreclr",
        "onDebugResolve:docker",
        "onLanguage:dockerfile",
        "onLanguage:yaml",
        "onView:dockerContainers",
        "onView:dockerImages",
        "onView:dockerNetworks",
        "onView:dockerRegistries",
        "onView:dockerVolumes"
    ],
    "main": "main",
    "contributes": {
        "menus": {
            "commandPalette": [
                {
                    "command": "vscode-docker.api.configure",
                    "when": "never"
                },
                {
                    "command": "vscode-docker.containers.select",
                    "when": "never"
                },
                {
                    "command": "vscode-docker.registries.azure.selectSubscriptions",
                    "when": "never"
                },
                {
                    "command": "vscode-docker.registries.reconnectRegistry",
                    "when": "never"
                }
            ],
            "editor/context": [
                {
                    "when": "editorLangId == dockerfile && isAzureAccountInstalled",
                    "command": "vscode-docker.registries.azure.buildImage",
                    "group": "docker"
                },
                {
                    "when": "resourceFilename =~ /^(?:(?!^docker-compose\\.ya?ml$).)*\\.ya?ml$/i && isAzureAccountInstalled",
                    "command": "vscode-docker.registries.azure.runFileAsTask",
                    "group": "docker"
                },
                {
                    "when": "resourceFilename == docker-compose.yml",
                    "command": "vscode-docker.compose.down",
                    "group": "docker"
                },
                {
                    "when": "resourceFilename == docker-compose.yml",
                    "command": "vscode-docker.compose.restart",
                    "group": "docker"
                },
                {
                    "when": "resourceFilename == docker-compose.yml",
                    "command": "vscode-docker.compose.up",
                    "group": "docker"
                },
                {
                    "when": "resourceFilename == docker-compose.debug.yml",
                    "command": "vscode-docker.compose.down",
                    "group": "docker"
                },
                {
                    "when": "resourceFilename == docker-compose.debug.yml",
                    "command": "vscode-docker.compose.restart",
                    "group": "docker"
                },
                {
                    "when": "resourceFilename == docker-compose.debug.yml",
                    "command": "vscode-docker.compose.up",
                    "group": "docker"
                },
                {
                    "when": "editorLangId == dockerfile",
                    "command": "vscode-docker.images.build",
                    "group": "docker"
                }
            ],
            "explorer/context": [
                {
                    "when": "resourceFilename =~ /(^|\\.)dockerfile$/i && isAzureAccountInstalled",
                    "command": "vscode-docker.registries.azure.buildImage",
                    "group": "docker"
                },
                {
                    "when": "resourceFilename =~ /^(?:(?!^docker-compose\\.ya?ml$).)*\\.ya?ml$/i && isAzureAccountInstalled",
                    "command": "vscode-docker.registries.azure.runFileAsTask",
                    "group": "docker"
                },
                {
                    "when": "resourceFilename =~ /docker-compose/i",
                    "command": "vscode-docker.compose.down",
                    "group": "docker"
                },
                {
                    "when": "resourceFilename =~ /docker-compose/i",
                    "command": "vscode-docker.compose.restart",
                    "group": "docker"
                },
                {
                    "when": "resourceFilename =~ /docker-compose/i",
                    "command": "vscode-docker.compose.up",
                    "group": "docker"
                },
                {
                    "when": "resourceFilename =~ /dockerfile/i",
                    "command": "vscode-docker.images.build",
                    "group": "docker"
                }
            ],
            "view/title": [
                {
                    "command": "vscode-docker.containers.prune",
                    "when": "view == dockerContainers",
                    "group": "navigation@1"
                },
                {
                    "command": "vscode-docker.containers.configureExplorer",
                    "when": "view == dockerContainers",
                    "group": "navigation@8"
                },
                {
                    "command": "vscode-docker.networks.configureExplorer",
                    "when": "view == dockerNetworks",
                    "group": "navigation@8"
                },
                {
                    "command": "vscode-docker.containers.refresh",
                    "when": "view == dockerContainers",
                    "group": "navigation@9"
                },
                {
                    "command": "vscode-docker.networks.create",
                    "when": "view == dockerNetworks",
                    "group": "navigation@1"
                },
                {
                    "command": "vscode-docker.networks.prune",
                    "when": "view == dockerNetworks",
                    "group": "navigation@2"
                },
                {
                    "command": "vscode-docker.networks.refresh",
                    "when": "view == dockerNetworks",
                    "group": "navigation@9"
                },
                {
                    "command": "vscode-docker.images.prune",
                    "when": "view == dockerImages",
                    "group": "navigation@2"
                },
                {
                    "command": "vscode-docker.images.configureExplorer",
                    "when": "view == dockerImages",
                    "group": "navigation@8"
                },
                {
                    "command": "vscode-docker.images.refresh",
                    "when": "view == dockerImages",
                    "group": "navigation@9"
                },
                {
                    "command": "vscode-docker.registries.refresh",
                    "when": "view == dockerRegistries",
                    "group": "navigation@9"
                },
                {
                    "command": "vscode-docker.registries.connectRegistry",
                    "when": "view == dockerRegistries",
                    "group": "navigation@1"
                },
                {
                    "command": "vscode-docker.volumes.prune",
                    "when": "view == dockerVolumes",
                    "group": "navigation@1"
                },
                {
                    "command": "vscode-docker.volumes.configureExplorer",
                    "when": "view == dockerVolumes",
                    "group": "navigation@8"
                },
                {
                    "command": "vscode-docker.volumes.refresh",
                    "when": "view == dockerVolumes",
                    "group": "navigation@9"
                },
                {
                    "command": "vscode-docker.help",
                    "when": "view == dockerContainers || view == dockerImages || view == dockerVolumes || view == dockerRegistries || view == dockerNetworks",
                    "group": "navigation@10"
                }
            ],
            "view/item/context": [
                {
                    "command": "vscode-docker.containers.viewLogs",
                    "when": "view == dockerContainers && viewItem =~ /container$/i",
                    "group": "containers_1_general@1"
                },
                {
                    "command": "vscode-docker.containers.attachShell",
                    "when": "view == dockerContainers && viewItem =~ /^runningContainer$/i",
                    "group": "containers_1_general@2"
                },
                {
                    "command": "vscode-docker.containers.inspect",
                    "when": "view == dockerContainers && viewItem =~ /container$/i",
                    "group": "containers_1_general@3"
                },
                {
                    "command": "vscode-docker.containers.browse",
                    "when": "view == dockerContainers && viewItem =~ /runningContainer$/i",
                    "group": "containers_1_general@4"
                },
                {
                    "command": "vscode-docker.containers.start",
                    "when": "view == dockerContainers && viewItem =~ /^(created|dead|exited|paused)Container$/i",
                    "group": "containers_1_general@5"
                },
                {
                    "command": "vscode-docker.containers.stop",
                    "when": "view == dockerContainers && viewItem =~ /^(paused|restarting|running)Container$/i",
                    "group": "containers_1_general@6"
                },
                {
                    "command": "vscode-docker.containers.restart",
                    "when": "view == dockerContainers && viewItem =~ /^runningContainer$/i",
                    "group": "containers_1_general@7"
                },
                {
                    "command": "vscode-docker.containers.remove",
                    "when": "view == dockerContainers && viewItem =~ /container$/i",
                    "group": "containers_2_destructive@1"
                },
                {
                    "command": "vscode-docker.images.run",
                    "when": "view == dockerImages && viewItem == image",
                    "group": "images_1_run@1"
                },
                {
                    "command": "vscode-docker.images.runInteractive",
                    "when": "view == dockerImages && viewItem == image",
                    "group": "images_1_run@2"
                },
                {
                    "command": "vscode-docker.images.inspect",
                    "when": "view == dockerImages && viewItem == image",
                    "group": "images_2_general@1"
                },
                {
                    "command": "vscode-docker.images.push",
                    "when": "view == dockerImages && viewItem == image",
                    "group": "images_2_general@2"
                },
                {
                    "command": "vscode-docker.images.tag",
                    "when": "view == dockerImages && viewItem == image",
                    "group": "images_2_general@3"
                },
                {
                    "command": "vscode-docker.images.copyFullTag",
                    "when": "view == dockerImages && viewItem == image",
                    "group": "images_2_general@4"
                },
                {
                    "command": "vscode-docker.images.remove",
                    "when": "view == dockerImages && viewItem == image",
                    "group": "images_3_destructive@1"
                },
                {
                    "command": "vscode-docker.registries.azure.selectSubscriptions",
                    "when": "view == dockerRegistries && viewItem == azureextensionui.azureSubscription",
                    "group": "inline"
                },
                {
                    "command": "vscode-docker.registries.azure.viewTaskLogs",
                    "when": "view == dockerRegistries && viewItem == azureTaskRun",
                    "group": "inline"
                },
                {
                    "command": "vscode-docker.networks.inspect",
                    "when": "view == dockerNetworks && viewItem =~ /network$/i",
                    "group": "networks_1_general@1"
                },
                {
                    "command": "vscode-docker.networks.remove",
                    "when": "view == dockerNetworks && viewItem =~ /^customNetwork$/i",
                    "group": "networks_2_destructive@1"
                },
                {
                    "command": "vscode-docker.registries.azure.createRegistry",
                    "when": "view == dockerRegistries && viewItem == azureextensionui.azureSubscription",
                    "group": "regs_1_general@1"
                },
                {
                    "command": "vscode-docker.registries.setAsDefault",
                    "when": "view == dockerRegistries && viewItem =~ /Registry;/",
                    "group": "regs_reg_1_general@1"
                },
                {
                    "command": "vscode-docker.registries.azure.deleteRegistry",
                    "when": "view == dockerRegistries && viewItem == azure;DockerV2;Registry;",
                    "group": "regs_reg_2_destructive@1"
                },
                {
                    "command": "vscode-docker.registries.pullRepository",
                    "when": "view == dockerRegistries && viewItem =~ /Repository;/",
                    "group": "regs_repo_1_general@1"
                },
                {
                    "command": "vscode-docker.registries.azure.deleteRepository",
                    "when": "view == dockerRegistries && viewItem == azure;DockerV2;Repository;",
                    "group": "regs_repo_2_destructive@1"
                },
                {
                    "command": "vscode-docker.registries.pullImage",
                    "when": "view == dockerRegistries && viewItem =~ /Tag;/",
                    "group": "regs_tag_1_general@1"
                },
                {
                    "command": "vscode-docker.registries.copyImageDigest",
                    "when": "view == dockerRegistries && viewItem =~ /DockerV2;Tag;/",
                    "group": "regs_tag_1_general@2"
                },
                {
                    "command": "vscode-docker.registries.deployImageToAzure",
                    "when": "view == dockerRegistries && viewItem =~ /(DockerV2|DockerHubV2);Tag;/ && isAzureAccountInstalled",
                    "group": "regs_tag_1_general@3"
                },
                {
                    "command": "vscode-docker.registries.azure.untagImage",
                    "when": "view == dockerRegistries && viewItem == azure;DockerV2;Tag;",
                    "group": "regs_tag_2_destructive@1"
                },
                {
                    "command": "vscode-docker.registries.deleteImage",
                    "when": "view == dockerRegistries && viewItem =~ /DockerV2;Tag;/",
                    "group": "regs_tag_2_destructive@2"
                },
                {
                    "command": "vscode-docker.registries.azure.runTask",
                    "when": "view == dockerRegistries && viewItem == azureTask",
                    "group": "regs_task_1_general@1"
                },
                {
                    "command": "vscode-docker.registries.copyImageDigest",
                    "when": "view == dockerRegistries && viewItem == azureTaskRun",
                    "group": "regs_taskRun_1_general@1"
                },
                {
                    "command": "vscode-docker.registries.azure.viewTaskLogs",
                    "when": "view == dockerRegistries && viewItem == azureTaskRun",
                    "group": "regs_taskRun_1_general@2"
                },
                {
                    "command": "vscode-docker.registries.disconnectRegistry",
                    "when": "view == dockerRegistries && viewItem =~ /RegistryProvider;/",
                    "group": "regs_yyy_destructive@1"
                },
                {
                    "command": "vscode-docker.registries.disconnectRegistry",
                    "when": "view == dockerRegistries && viewItem == invalidRegistryProvider",
                    "group": "regs_yyy_destructive@1"
                },
                {
                    "command": "vscode-docker.registries.azure.openInPortal",
                    "when": "view == dockerRegistries && viewItem =~ /azure(Subscription|;DockerV2;Registry;)/",
                    "group": "regs_zzz_common@1"
                },
                {
                    "command": "vscode-docker.registries.dockerHub.openInBrowser",
                    "when": "view == dockerRegistries && viewItem =~ /dockerHub;DockerHubV2;(Tag|Repository|Registry);/",
                    "group": "regs_zzz_common@1"
                },
                {
                    "command": "vscode-docker.registries.azure.viewProperties",
                    "when": "view == dockerRegistries && viewItem =~ /azure(TaskRun|;DockerV2;Registry;)/",
                    "group": "regs_zzz_common@2"
                },
                {
                    "command": "vscode-docker.registries.reconnectRegistry",
                    "when": "view == dockerRegistries && viewItem == registryConnectError",
                    "group": "regs_zzz_common@8"
                },
                {
                    "command": "vscode-docker.registries.refresh",
                    "when": "view == dockerRegistries && viewItem == connectedRegistries",
                    "group": "regs_zzz_common@9"
                },
                {
                    "command": "vscode-docker.registries.refresh",
                    "when": "view == dockerRegistries && viewItem =~ /.*;.*;(Repository|Registry|RegistryProvider);/",
                    "group": "regs_zzz_common@9"
                },
                {
                    "command": "vscode-docker.registries.refresh",
                    "when": "view == dockerRegistries && viewItem =~ /azure(Subscription|Tasks|Task|RunsWithoutTask)$/",
                    "group": "regs_zzz_common@9"
                },
                {
                    "command": "vscode-docker.volumes.inspect",
                    "when": "view == dockerVolumes && viewItem == volume",
                    "group": "volumes_1_general@1"
                },
                {
                    "command": "vscode-docker.volumes.remove",
                    "when": "view == dockerVolumes && viewItem == volume",
                    "group": "volumes_2_destructive@1"
                }
            ]
        },
        "debuggers": [
            {
                "type": "docker",
                "label": "Docker: Debug in Container",
                "configurationAttributes": {
                    "launch": {
                        "properties": {
                            "containerName": {
                                "type": "string",
                                "description": "%vscode-docker.debug.containerName%"
                            },
                            "dockerServerReadyAction": {
                                "description": "%vscode-docker.debug.dockerServerReadyAction.description%",
                                "properties": {
                                    "action": {
                                        "type": "string",
                                        "description": "%vscode-docker.debug.dockerServerReadyAction.action%",
                                        "enum": [
                                            "debugWithChrome",
                                            "openExternally"
                                        ]
                                    },
                                    "containerName": {
                                        "type": "string",
                                        "description": "%vscode-docker.debug.dockerServerReadyAction.containerName%"
                                    },
                                    "pattern": {
                                        "type": "string",
                                        "description": "%vscode-docker.debug.dockerServerReadyAction.pattern%"
                                    },
                                    "uriFormat": {
                                        "type": "string",
                                        "description": "%vscode-docker.debug.dockerServerReadyAction.uriFormat%",
                                        "default": "http://localhost:%s"
                                    },
                                    "webRoot": {
                                        "type": "string",
                                        "description": "%vscode-docker.debug.dockerServerReadyAction.webRoot%"
                                    }
                                }
                            },
                            "removeContainerAfterDebug": {
                                "type": "boolean",
                                "description": "%vscode-docker.debug.removeContainerAfterDebug%",
                                "default": true
                            },
                            "platform": {
                                "type": "string",
                                "description": "%vscode-docker.debug.platform%",
                                "enum": [
                                    "netCore",
                                    "node",
                                    "python"
                                ]
                            },
                            "netCore": {
                                "description": "%vscode-docker.debug.netCore.description%",
                                "properties": {
                                    "appProject": {
                                        "type": "string",
                                        "description": "%vscode-docker.debug.netCore.appProject%"
                                    }
                                },
                                "required": [
                                    "appProject"
                                ]
                            },
                            "node": {
                                "description": "%vscode-docker.debug.node.description%",
                                "properties": {
                                    "port": {
                                        "type": "integer",
                                        "description": "%vscode-docker.debug.node.port%"
                                    },
                                    "address": {
                                        "type": "string",
                                        "description": "%vscode-docker.debug.node.address%"
                                    },
                                    "sourceMaps": {
                                        "type": "boolean",
                                        "description": "%vscode-docker.debug.node.sourceMaps%"
                                    },
                                    "outFiles": {
                                        "type": "array",
                                        "description": "%vscode-docker.debug.node.outFiles%",
                                        "items": {
                                            "type": "string"
                                        }
                                    },
                                    "autoAttachChildProcesses": {
                                        "type": "boolean",
                                        "description": "%vscode-docker.debug.node.autoAttachChildProcesses%"
                                    },
                                    "timeout": {
                                        "type": "integer",
                                        "description": "%vscode-docker.debug.node.timeout%"
                                    },
                                    "stopOnEntry": {
                                        "type": "boolean",
                                        "description": "%vscode-docker.debug.node.stopOnEntry%"
                                    },
                                    "localRoot": {
                                        "type": "string",
                                        "description": "%vscode-docker.debug.node.localRoot%"
                                    },
                                    "remoteRoot": {
                                        "type": "string",
                                        "description": "%vscode-docker.debug.node.remoteRoot%"
                                    },
                                    "smartStep": {
                                        "type": "boolean",
                                        "description": "%vscode-docker.debug.node.smartStep%"
                                    },
                                    "skipFiles": {
                                        "type": "array",
                                        "description": "%vscode-docker.debug.node.skipFiles%",
                                        "items": {
                                            "type": "string"
                                        }
                                    },
                                    "trace": {
                                        "type": [
                                            "boolean",
                                            "string"
                                        ],
                                        "description": "%vscode-docker.debug.node.trace%",
                                        "enum": [
                                            "verbose",
                                            true
                                        ]
                                    }
                                }
                            },
                            "python": {
                                "description": "%vscode-docker.debug.python.description%",
                                "properties": {
                                    "host": {
                                        "type": "string",
                                        "description": "%vscode-docker.debug.python.host%",
                                        "default": "localhost"
                                    },
                                    "port": {
                                        "type": "number",
                                        "description": "%vscode-docker.debug.python.port%",
                                        "default": 5678
                                    },
                                    "pathMappings": {
                                        "type": "array",
                                        "items": {
                                            "type": "object",
                                            "properties": {
                                                "localRoot": {
                                                    "type": "string",
                                                    "description": "%vscode-docker.debug.python.pathMappings.localRoot%"
                                                },
                                                "remoteRoot": {
                                                    "type": "string",
                                                    "description": "%vscode-docker.debug.python.pathMappings.remoteRoot%"
                                                }
                                            }
                                        }
                                    },
                                    "justMyCode": {
                                        "type": "boolean",
                                        "description": "%vscode-docker.debug.python.justMyCode%"
                                    },
                                    "django": {
                                        "type": "boolean",
                                        "description": "%vscode-docker.debug.python.django%",
                                        "default": false
                                    },
                                    "jinja": {
                                        "type": "boolean",
                                        "description": "%vscode-docker.debug.python.jinja%",
                                        "default": false
                                    },
                                    "projectType": {
                                        "type": "string",
                                        "description": "%vscode-docker.debug.python.projectType%",
                                        "enum": [
                                            "django",
                                            "flask",
                                            "general"
                                        ]
                                    }
                                }
                            }
                        }
                    },
                    "attach": {
                        "properties": {
                            "containerName": {
                                "type": "string",
                                "description": "%vscode-docker.debug.attach.containerName%"
                            },
                            "processName": {
                                "type": "string",
                                "description": "%vscode-docker.debug.attach.processName%"
                            },
                            "processId": {
                                "anyOf": [
                                    {
                                        "type": "string",
                                        "description": "%vscode-docker.debug.attach.processIdString%",
                                        "default": "${command:pickProcess}"
                                    },
                                    {
                                        "type": "integer",
                                        "description": "%vscode-docker.debug.attach.processIdInteger%",
                                        "default": 0
                                    }
                                ]
                            },
                            "platform": {
                                "type": "string",
                                "description": "%vscode-docker.debug.attach.platform%",
                                "enum": [
                                    "netCore"
                                ]
                            },
                            "sourceFileMap": {
                                "type": "object",
                                "description": "%vscode-docker.debug.attach.sourceFileMap%",
                                "additionalProperties": {
                                    "type": "string"
                                },
                                "default": {
                                    "<insert-source-path-here>": "<insert-target-path-here>"
                                }
                            },
                            "netCore": {
                                "description": "%vscode-docker.debug.attach.netCore.description%",
                                "properties": {
                                    "debuggerPath": {
                                        "type": "string",
                                        "description": "%vscode-docker.debug.attach.netCore.debuggerPath%"
                                    }
                                }
                            }
                        }
                    }
                },
                "configurationSnippets": [
                    {
                        "label": "Docker: Attach to Node",
                        "description": "Docker: Attach to Node",
                        "body": {
                            "type": "node",
                            "request": "attach",
                            "name": "Docker: Attach to Node",
                            "remoteRoot": "/usr/src/app"
                        }
                    },
                    {
                        "label": "Docker: .NET Core Attach (Preview)",
                        "description": "Docker: Attach to a .NET Core process in a container",
                        "body": {
                            "name": "Docker .NET Core Attach (Preview)",
                            "type": "docker",
                            "request": "attach",
                            "platform": "netCore",
                            "sourceFileMap": {
                                "/src": "^\"\\${workspaceFolder}\""
                            }
                        }
                    }
                ]
            },
            {
                "type": "docker-coreclr",
                "label": "Docker: Launch .NET Core (Deprecated)",
                "configurationSnippets": [],
                "configurationAttributes": {
                    "launch": {
                        "properties": {
                            "appFolder": {
                                "type": "string",
                                "description": "Path to the folder for the application."
                            },
                            "appOutput": {
                                "type": "string",
                                "description": "Path to the output assembly for the application."
                            },
                            "appProject": {
                                "type": "string",
                                "description": "Path to the application project file."
                            },
                            "dockerBuild": {
                                "description": "Options for building the Docker image used for debugging.",
                                "properties": {
                                    "args": {
                                        "type": "object",
                                        "description": "Build arguments applied to the Docker image used for debugging.",
                                        "additionalProperties": {
                                            "type": "string"
                                        }
                                    },
                                    "context": {
                                        "type": "string",
                                        "description": "Path to the Docker build context."
                                    },
                                    "dockerfile": {
                                        "type": "string",
                                        "description": "Path to the Dockerfile used for the build."
                                    },
                                    "labels": {
                                        "type": "object",
                                        "description": "Labels applied to the Docker image used for debugging.",
                                        "additionalProperties": {
                                            "type": "string"
                                        }
                                    },
                                    "tag": {
                                        "type": "string",
                                        "description": "Tag applied to the Docker image used for debugging."
                                    },
                                    "target": {
                                        "type": "string",
                                        "description": "Docker build target (stage) used for debugging."
                                    }
                                }
                            },
                            "dockerRun": {
                                "description": "Options for running the Docker container used for debugging.",
                                "properties": {
                                    "containerName": {
                                        "type": "string",
                                        "description": "Name of the container used for debugging."
                                    },
                                    "env": {
                                        "type": "object",
                                        "description": "Environment variables applied to the Docker container used for debugging.",
                                        "additionalProperties": {
                                            "type": "string"
                                        }
                                    },
                                    "envFiles": {
                                        "type": "array",
                                        "description": "Files of environment variables read in and applied to the Docker container used for debugging.",
                                        "items": {
                                            "type": "string"
                                        }
                                    },
                                    "labels": {
                                        "type": "object",
                                        "description": "Labels applied to the Docker container used for debugging.",
                                        "additionalProperties": {
                                            "type": "string"
                                        }
                                    },
                                    "network": {
                                        "type": "string",
                                        "description": "The network to which the container will be connected."
                                    },
                                    "networkAlias": {
                                        "type": "string",
                                        "description": "The network-scoped alias to assign to the container."
                                    },
                                    "ports": {
                                        "type": "array",
                                        "description": "Ports that are going to be mapped on the host.",
                                        "items": {
                                            "type": "object",
                                            "properties": {
                                                "hostPort": {
                                                    "type": "string",
                                                    "description": "Port number to be bound on the host."
                                                },
                                                "containerPort": {
                                                    "type": "string",
                                                    "description": "Port number of the container to be bound."
                                                },
                                                "protocol": {
                                                    "type": "string",
                                                    "description": "Specific protocol for the binding (`tcp | udp`).",
                                                    "enum": [
                                                        "tcp",
                                                        "udp"
                                                    ]
                                                },
                                                "required": [
                                                    "containerPort"
                                                ]
                                            }
                                        }
                                    },
                                    "extraHosts": {
                                        "type": "array",
                                        "description": "Hosts to be added to the container's `hosts` file for DNS resolution.",
                                        "items": {
                                            "type": "object",
                                            "properties": {
                                                "hostname": {
                                                    "type": "string",
                                                    "description": "Hostname for dns resolution."
                                                },
                                                "ip": {
                                                    "type": "string",
                                                    "description": "IP associated to the hostname."
                                                }
                                            },
                                            "required": [
                                                "hostname",
                                                "ip"
                                            ]
                                        }
                                    },
                                    "volumes": {
                                        "type": "array",
                                        "description": "Volumes that are going to be mapped to the container.",
                                        "items": {
                                            "type": "object",
                                            "properties": {
                                                "localPath": {
                                                    "type": "string",
                                                    "description": "Path on local machine that will be mapped. The folder will be created if it does not exist."
                                                },
                                                "containerPath": {
                                                    "type": "string",
                                                    "description": "Path where the volume will be mapped within the container. The folder will be created if it does not exist."
                                                },
                                                "permissions": {
                                                    "type": "string",
                                                    "description": "Permissions for the container for the mapped volume, `rw` for read-write or `ro` for read-only.",
                                                    "enum": [
                                                        "rw",
                                                        "ro"
                                                    ]
                                                }
                                            },
                                            "required": [
                                                "localPath",
                                                "containerPath"
                                            ]
                                        }
                                    }
                                }
                            },
                            "configureAspNetCoreSsl": {
                                "type": "boolean",
                                "default": true,
                                "description": "Whether to configure certificate and other settings to enable SSL on ASP.NET Core web services."
                            }
                        }
                    }
                }
            }
        ],
        "taskDefinitions": [
            {
                "type": "docker-build",
                "properties": {
                    "dockerBuild": {
                        "description": "%vscode-docker.tasks.docker-build.dockerBuild.description%",
                        "properties": {
                            "buildArgs": {
                                "type": "object",
                                "description": "%vscode-docker.tasks.docker-build.dockerBuild.buildArgs%",
                                "additionalProperties": {
                                    "type": "string"
                                }
                            },
                            "context": {
                                "type": "string",
                                "description": "%vscode-docker.tasks.docker-build.dockerBuild.context%"
                            },
                            "dockerfile": {
                                "type": "string",
                                "description": "%vscode-docker.tasks.docker-build.dockerBuild.dockerfile%"
                            },
                            "labels": {
                                "type": "object",
                                "description": "%vscode-docker.tasks.docker-build.dockerBuild.labels.description%",
                                "properties": {
                                    "includeDefaults": {
                                        "type": "boolean",
                                        "description": "%vscode-docker.tasks.docker-build.dockerBuild.labels.includeDefaults%",
                                        "default": true
                                    }
                                },
                                "additionalProperties": {
                                    "type": "string"
                                }
                            },
                            "tag": {
                                "type": "string",
                                "description": "%vscode-docker.tasks.docker-build.dockerBuild.tag%"
                            },
                            "target": {
                                "type": "string",
                                "description": "%vscode-docker.tasks.docker-build.dockerBuild.target%"
                            },
                            "pull": {
                                "type": "boolean",
                                "description": "%vscode-docker.tasks.docker-build.dockerBuild.pull%"
                            }
                        }
                    },
                    "platform": {
                        "type": "string",
                        "description": "%vscode-docker.tasks.docker-build.platform%",
                        "enum": [
                            "netCore",
                            "node",
                            "python"
                        ]
                    },
                    "netCore": {
                        "description": "%vscode-docker.tasks.docker-build.netCore.description%",
                        "properties": {
                            "appProject": {
                                "type": "string",
                                "description": "%vscode-docker.tasks.docker-build.netCore.appProject%"
                            }
                        },
                        "required": [
                            "appProject"
                        ]
                    },
                    "node": {
                        "description": "%vscode-docker.tasks.docker-build.node.description%",
                        "properties": {
                            "package": {
                                "type": "string",
                                "description": "%vscode-docker.tasks.docker-build.node.package%"
                            }
                        }
                    },
                    "python": {
                        "description": "%vscode-docker.tasks.docker-build.python.description%",
                        "type": "object"
                    }
                }
            },
            {
                "type": "docker-run",
                "properties": {
                    "dockerRun": {
                        "description": "%vscode-docker.tasks.docker-run.dockerRun.description%",
                        "properties": {
                            "command": {
                                "type": "string",
                                "description": "%vscode-docker.tasks.docker-run.dockerRun.command%"
                            },
                            "containerName": {
                                "type": "string",
                                "description": "%vscode-docker.tasks.docker-run.dockerRun.containerName%"
                            },
                            "env": {
                                "type": "object",
                                "description": "%vscode-docker.tasks.docker-run.dockerRun.env%",
                                "additionalProperties": {
                                    "type": "string"
                                }
                            },
                            "envFiles": {
                                "type": "array",
                                "description": "%vscode-docker.tasks.docker-run.dockerRun.envFiles%",
                                "items": {
                                    "type": "string"
                                }
                            },
                            "image": {
                                "type": "string",
                                "description": "%vscode-docker.tasks.docker-run.dockerRun.image%"
                            },
                            "labels": {
                                "type": "object",
                                "description": "%vscode-docker.tasks.docker-run.dockerRun.labels.description%",
                                "properties": {
                                    "includeDefaults": {
                                        "type": "boolean",
                                        "description": "%vscode-docker.tasks.docker-run.dockerRun.labels.includeDefaults%",
                                        "default": true
                                    }
                                },
                                "additionalProperties": {
                                    "type": "string"
                                }
                            },
                            "network": {
                                "type": "string",
                                "description": "%vscode-docker.tasks.docker-run.dockerRun.network%"
                            },
                            "networkAlias": {
                                "type": "string",
                                "description": "%vscode-docker.tasks.docker-run.dockerRun.networkAlias%"
                            },
                            "os": {
                                "type": "string",
                                "description": "%vscode-docker.tasks.docker-run.dockerRun.os%",
                                "default": "Linux",
                                "enum": [
                                    "Linux",
                                    "Windows"
                                ]
                            },
                            "ports": {
                                "type": "array",
                                "description": "%vscode-docker.tasks.docker-run.dockerRun.ports.description%",
                                "items": {
                                    "type": "object",
                                    "properties": {
                                        "hostPort": {
                                            "type": "integer",
                                            "description": "%vscode-docker.tasks.docker-run.dockerRun.ports.hostPort%"
                                        },
                                        "containerPort": {
                                            "type": "integer",
                                            "description": "%vscode-docker.tasks.docker-run.dockerRun.ports.containerPort%"
                                        },
                                        "protocol": {
                                            "type": "string",
                                            "description": "%vscode-docker.tasks.docker-run.dockerRun.ports.protocol%",
                                            "enum": [
                                                "tcp",
                                                "udp"
                                            ]
                                        }
                                    },
                                    "required": [
                                        "containerPort"
                                    ]
                                }
                            },
                            "portsPublishAll": {
                                "type": "boolean",
                                "description": "%vscode-docker.tasks.docker-run.dockerRun.portsPublishAll%",
                                "default": true
                            },
                            "extraHosts": {
                                "type": "array",
                                "description": "%vscode-docker.tasks.docker-run.dockerRun.extraHosts.description%",
                                "items": {
                                    "type": "object",
                                    "properties": {
                                        "hostname": {
                                            "type": "string",
                                            "description": "%vscode-docker.tasks.docker-run.dockerRun.extraHosts.hostname%"
                                        },
                                        "ip": {
                                            "type": "string",
                                            "description": "%vscode-docker.tasks.docker-run.dockerRun.extraHosts.ip%"
                                        }
                                    },
                                    "required": [
                                        "hostname",
                                        "ip"
                                    ]
                                }
                            },
                            "volumes": {
                                "type": "array",
                                "description": "%vscode-docker.tasks.docker-run.dockerRun.volumes.description%",
                                "items": {
                                    "type": "object",
                                    "properties": {
                                        "localPath": {
                                            "type": "string",
                                            "description": "%vscode-docker.tasks.docker-run.dockerRun.volumes.localPath%"
                                        },
                                        "containerPath": {
                                            "type": "string",
                                            "description": "%vscode-docker.tasks.docker-run.dockerRun.volumes.containerPath%"
                                        },
                                        "permissions": {
                                            "type": "string",
                                            "description": "%vscode-docker.tasks.docker-run.dockerRun.volumes.permissions%",
                                            "enum": [
                                                "rw",
                                                "ro"
                                            ]
                                        }
                                    },
                                    "required": [
                                        "localPath",
                                        "containerPath"
                                    ]
                                }
                            }
                        }
                    },
                    "platform": {
                        "type": "string",
                        "description": "%vscode-docker.tasks.docker-run.platform%",
                        "enum": [
                            "netCore",
                            "node",
                            "python"
                        ]
                    },
                    "netCore": {
                        "description": "%vscode-docker.tasks.docker-run.netCore.description%",
                        "properties": {
                            "appProject": {
                                "type": "string",
                                "description": "%vscode-docker.tasks.docker-run.netCore.appProject%"
                            },
                            "enableDebugging": {
                                "type": "boolean",
                                "description": "%vscode-docker.tasks.docker-run.netCore.enableDebugging%"
                            },
                            "configureSsl": {
                                "type": "boolean",
                                "description": "%vscode-docker.tasks.docker-run.netCore.configureSsl%"
                            }
                        },
                        "required": [
                            "appProject"
                        ]
                    },
                    "node": {
                        "description": "%vscode-docker.tasks.docker-run.node.description%",
                        "properties": {
                            "enableDebugging": {
                                "type": "boolean",
                                "description": "%vscode-docker.tasks.docker-run.node.enableDebugging%"
                            },
                            "inspectMode": {
                                "type": "string",
                                "description": "%vscode-docker.tasks.docker-run.node.inspectMode%"
                            },
                            "inspectPort": {
                                "type": "integer",
                                "description": "%vscode-docker.tasks.docker-run.node.inspectPort%"
                            },
                            "package": {
                                "type": "string",
                                "description": "%vscode-docker.tasks.docker-run.node.package%"
                            }
                        }
                    },
                    "python": {
                        "type": "object",
                        "additionalProperties": false,
                        "description": "%vscode-docker.tasks.docker-run.python.description%",
                        "properties": {
                            "file": {
                                "type": "string",
                                "description": "%vscode-docker.tasks.docker-run.python.file%",
                                "default": "${file}"
                            },
                            "module": {
                                "type": "string",
                                "description": "%vscode-docker.tasks.docker-run.python.module%"
                            },
                            "args": {
                                "type": "array",
                                "description": "%vscode-docker.tasks.docker-run.python.args%",
                                "items": {
                                    "type": "string"
                                }
                            },
                            "wait": {
                                "type": "boolean",
                                "description": "%vscode-docker.tasks.docker-run.python.wait%",
                                "default": true
                            },
                            "debugPort": {
                                "type": "number",
                                "description": "%vscode-docker.tasks.docker-run.python.debugPort%",
                                "default": 5678
                            }
                        },
                        "oneOf": [
                            {
                                "required": [
                                    "file"
                                ],
                                "not": {
                                    "enum": [
                                        "module"
                                    ]
                                }
                            },
                            {
                                "required": [
                                    "module"
                                ],
                                "not": {
                                    "enum": [
                                        "file"
                                    ]
                                }
                            }
                        ]
                    }
                }
            }
        ],
        "languages": [
            {
                "id": "dockerfile",
                "aliases": [
                    "Dockerfile"
                ],
                "filenamePatterns": [
                    "*.dockerfile",
                    "Dockerfile",
                    "Dockerfile.debug",
                    "Dockerfile.dev",
                    "Dockerfile.develop",
                    "Dockerfile.prod"
                ]
            },
            {
                "id": "ignore",
                "filenames": [
                    ".dockerignore"
                ]
            }
        ],
        "configuration": {
            "title": "Docker",
            "properties": {
                "docker.defaultRegistryPath": {
                    "type": "string",
                    "default": "",
                    "description": "%vscode-docker.config.docker.defaultRegistryPath%"
                },
                "docker.explorerRefreshInterval": {
                    "type": "number",
                    "default": 2000,
                    "description": "%vscode-docker.config.docker.explorerRefreshInterval%"
                },
                "docker.commands.build": {
                    "oneOf": [
                        {
                            "type": "array",
                            "items": {
                                "properties": {
                                    "template": {
                                        "type": "string",
                                        "description": "%vscode-docker.config.template.build.template%"
                                    },
                                    "label": {
                                        "type": "string",
                                        "description": "%vscode-docker.config.template.build.label%"
                                    },
                                    "match": {
                                        "type": "string",
                                        "description": "%vscode-docker.config.template.build.match%"
                                    }
                                },
                                "required": [
                                    "label",
                                    "template"
                                ]
                            }
                        },
                        {
                            "type": "string"
                        }
                    ],
                    "default": "docker build --rm -f \"${dockerfile}\" -t ${tag} \"${context}\"",
                    "description": "%vscode-docker.config.template.build.description%"
                },
                "docker.commands.run": {
                    "oneOf": [
                        {
                            "type": "array",
                            "items": {
                                "properties": {
                                    "template": {
                                        "type": "string",
                                        "description": "%vscode-docker.config.template.run.template%"
                                    },
                                    "label": {
                                        "type": "string",
                                        "description": "%vscode-docker.config.template.run.label%"
                                    },
                                    "match": {
                                        "type": "string",
                                        "description": "%vscode-docker.config.template.run.match%"
                                    }
                                },
                                "required": [
                                    "label",
                                    "template"
                                ]
                            }
                        },
                        {
                            "type": "string"
                        }
                    ],
                    "default": "docker run --rm -d ${exposedPorts} ${tag}",
                    "description": "%vscode-docker.config.template.run.description%"
                },
                "docker.commands.runInteractive": {
                    "oneOf": [
                        {
                            "type": "array",
                            "items": {
                                "properties": {
                                    "template": {
                                        "type": "string",
                                        "description": "%vscode-docker.config.template.runInteractive.template%"
                                    },
                                    "label": {
                                        "type": "string",
                                        "description": "%vscode-docker.config.template.runInteractive.label%"
                                    },
                                    "match": {
                                        "type": "string",
                                        "description": "%vscode-docker.config.template.runInteractive.match%"
                                    }
                                },
                                "required": [
                                    "label",
                                    "template"
                                ]
                            }
                        },
                        {
                            "type": "string"
                        }
                    ],
                    "default": "docker run --rm -it ${exposedPorts} ${tag}",
                    "description": "%vscode-docker.config.template.runInteractive.description%"
                },
                "docker.commands.attach": {
                    "oneOf": [
                        {
                            "type": "array",
                            "items": {
                                "properties": {
                                    "template": {
                                        "type": "string",
                                        "description": "%vscode-docker.config.template.attach.template%"
                                    },
                                    "label": {
                                        "type": "string",
                                        "description": "%vscode-docker.config.template.attach.label%"
                                    },
                                    "match": {
                                        "type": "string",
                                        "description": "%vscode-docker.config.template.attach.match%"
                                    }
                                },
                                "required": [
                                    "label",
                                    "template"
                                ]
                            }
                        },
                        {
                            "type": "string"
                        }
                    ],
                    "default": "docker exec -it ${containerId} ${shellCommand}",
                    "description": "%vscode-docker.config.template.attach.description%"
                },
                "docker.commands.logs": {
                    "oneOf": [
                        {
                            "type": "array",
                            "items": {
                                "properties": {
                                    "template": {
                                        "type": "string",
                                        "description": "%vscode-docker.config.template.logs.template%"
                                    },
                                    "label": {
                                        "type": "string",
                                        "description": "%vscode-docker.config.template.logs.label%"
                                    },
                                    "match": {
                                        "type": "string",
                                        "description": "%vscode-docker.config.template.logs.match%"
                                    }
                                },
                                "required": [
                                    "label",
                                    "template"
                                ]
                            }
                        },
                        {
                            "type": "string"
                        }
                    ],
                    "default": "docker logs -f ${containerId}",
                    "description": "%vscode-docker.config.template.logs.description%"
                },
                "docker.commands.composeUp": {
                    "oneOf": [
                        {
                            "type": "array",
                            "items": {
                                "properties": {
                                    "template": {
                                        "type": "string",
                                        "description": "%vscode-docker.config.template.composeUp.template%"
                                    },
                                    "label": {
                                        "type": "string",
                                        "description": "%vscode-docker.config.template.composeUp.label%"
                                    },
                                    "match": {
                                        "type": "string",
                                        "description": "%vscode-docker.config.template.composeUp.match%"
                                    }
                                },
                                "required": [
                                    "label",
                                    "template"
                                ]
                            }
                        },
                        {
                            "type": "string"
                        }
                    ],
                    "default": "docker-compose ${configurationFile} up ${detached} ${build}",
                    "description": "%vscode-docker.config.template.composeUp.description%"
                },
                "docker.commands.composeDown": {
                    "oneOf": [
                        {
                            "type": "array",
                            "items": {
                                "properties": {
                                    "template": {
                                        "type": "string",
                                        "description": "%vscode-docker.config.template.composeDown.template%"
                                    },
                                    "label": {
                                        "type": "string",
                                        "description": "%vscode-docker.config.template.composeDown.label%"
                                    },
                                    "match": {
                                        "type": "string",
                                        "description": "%vscode-docker.config.template.composeDown.match%"
                                    }
                                },
                                "required": [
                                    "label",
                                    "template"
                                ]
                            }
                        },
                        {
                            "type": "string"
                        }
                    ],
                    "default": "docker-compose ${configurationFile} down",
                    "description": "%vscode-docker.config.template.composeDown.description%"
                },
                "docker.containers.groupBy": {
                    "type": "string",
                    "default": "None",
                    "description": "%vscode-docker.config.docker.containers.groupBy%",
                    "enum": [
                        "ContainerId",
                        "ContainerName",
                        "CreatedTime",
                        "FullTag",
                        "ImageId",
                        "Networks",
                        "None",
                        "Ports",
                        "Registry",
                        "Repository",
                        "RepositoryName",
                        "RepositoryNameAndTag",
                        "State",
                        "Status",
                        "Tag"
                    ]
                },
                "docker.containers.description": {
                    "type": "array",
                    "default": [
                        "ContainerName",
                        "Status"
                    ],
                    "description": "%vscode-docker.config.docker.containers.description%",
                    "items": {
                        "type": "string",
                        "enum": [
                            "ContainerId",
                            "ContainerName",
                            "CreatedTime",
                            "FullTag",
                            "ImageId",
                            "Networks",
                            "Ports",
                            "Registry",
                            "Repository",
                            "RepositoryName",
                            "RepositoryNameAndTag",
                            "State",
                            "Status",
                            "Tag"
                        ]
                    }
                },
                "docker.containers.label": {
                    "type": "string",
                    "default": "FullTag",
                    "description": "%vscode-docker.config.docker.containers.label%",
                    "enum": [
                        "ContainerId",
                        "ContainerName",
                        "CreatedTime",
                        "FullTag",
                        "ImageId",
                        "Networks",
                        "Ports",
                        "Registry",
                        "Repository",
                        "RepositoryName",
                        "RepositoryNameAndTag",
                        "State",
                        "Status",
                        "Tag"
                    ]
                },
                "docker.containers.sortBy": {
                    "type": "string",
                    "default": "CreatedTime",
                    "description": "%vscode-docker.config.docker.containers.sortBy%",
                    "enum": [
                        "CreatedTime",
                        "Label"
                    ]
                },
                "docker.images.groupBy": {
                    "type": "string",
                    "default": "Repository",
                    "description": "%vscode-docker.config.docker.images.groupBy%",
                    "enum": [
                        "CreatedTime",
                        "FullTag",
                        "ImageId",
                        "None",
                        "Registry",
                        "Repository",
                        "RepositoryName",
                        "RepositoryNameAndTag",
                        "Tag"
                    ]
                },
                "docker.images.description": {
                    "type": "array",
                    "default": [
                        "CreatedTime"
                    ],
                    "description": "%vscode-docker.config.docker.images.description%",
                    "items": {
                        "type": "string",
                        "enum": [
                            "CreatedTime",
                            "FullTag",
                            "ImageId",
                            "Registry",
                            "Repository",
                            "RepositoryName",
                            "RepositoryNameAndTag",
                            "Tag"
                        ]
                    }
                },
                "docker.images.label": {
                    "type": "string",
                    "default": "Tag",
                    "description": "%vscode-docker.config.docker.images.label%",
                    "enum": [
                        "CreatedTime",
                        "FullTag",
                        "ImageId",
                        "Registry",
                        "Repository",
                        "RepositoryName",
                        "RepositoryNameAndTag",
                        "Tag"
                    ]
                },
                "docker.images.sortBy": {
                    "type": "string",
                    "default": "CreatedTime",
                    "description": "%vscode-docker.config.docker.images.sortBy%",
                    "enum": [
                        "CreatedTime",
                        "Label"
                    ]
                },
                "docker.networks.groupBy": {
                    "type": "string",
                    "default": "None",
                    "description": "%vscode-docker.config.docker.networks.groupBy%",
                    "enum": [
                        "CreatedTime",
                        "NetworkDriver",
                        "NetworkId",
                        "NetworkName",
                        "None"
                    ]
                },
                "docker.networks.description": {
                    "type": "array",
                    "default": [
                        "NetworkDriver",
                        "CreatedTime"
                    ],
                    "description": "%vscode-docker.config.docker.networks.description%",
                    "items": {
                        "type": "string",
                        "enum": [
                            "CreatedTime",
                            "NetworkDriver",
                            "NetworkId",
                            "NetworkName"
                        ]
                    }
                },
                "docker.networks.showBuiltInNetworks": {
                    "type": "boolean",
                    "default": true,
                    "description": "%vscode-docker.config.docker.networks.showBuiltIn%"
                },
                "docker.networks.label": {
                    "type": "string",
                    "default": "NetworkName",
                    "description": "%vscode-docker.config.docker.networks.label%",
                    "enum": [
                        "CreatedTime",
                        "NetworkDriver",
                        "NetworkId",
                        "NetworkName"
                    ]
                },
                "docker.networks.sortBy": {
                    "type": "string",
                    "default": "CreatedTime",
                    "description": "%vscode-docker.config.docker.networks.sortBy%",
                    "enum": [
                        "CreatedTime",
                        "Label"
                    ]
                },
                "docker.volumes.groupBy": {
                    "type": "string",
                    "default": "None",
                    "description": "%vscode-docker.config.docker.volumes.groupBy%",
                    "enum": [
                        "CreatedTime",
                        "VolumeName",
                        "None"
                    ]
                },
                "docker.volumes.description": {
                    "type": "array",
                    "default": [
                        "CreatedTime"
                    ],
                    "description": "%vscode-docker.config.docker.volumes.description%",
                    "items": {
                        "type": "string",
                        "enum": [
                            "CreatedTime",
                            "VolumeName"
                        ]
                    }
                },
                "docker.volumes.label": {
                    "type": "string",
                    "default": "VolumeName",
                    "description": "%vscode-docker.config.docker.volumes.label%",
                    "enum": [
                        "CreatedTime",
                        "VolumeName"
                    ]
                },
                "docker.volumes.sortBy": {
                    "type": "string",
                    "default": "CreatedTime",
                    "description": "%vscode-docker.config.docker.volumes.sortBy%",
                    "enum": [
                        "CreatedTime",
                        "Label"
                    ]
                },
                "docker.imageBuildContextPath": {
                    "type": "string",
                    "default": "",
                    "description": "%vscode-docker.config.docker.imageBuildContextPath%"
                },
                "docker.truncateLongRegistryPaths": {
                    "type": "boolean",
                    "default": false,
                    "description": "%vscode-docker.config.docker.truncateLongRegistryPaths%"
                },
                "docker.truncateMaxLength": {
                    "type": "number",
                    "default": 10,
                    "description": "%vscode-docker.config.docker.truncateMaxLength%"
                },
                "docker.host": {
                    "type": "string",
                    "default": "",
                    "description": "%vscode-docker.config.docker.host%"
                },
                "docker.certPath": {
                    "type": "string",
                    "default": "",
                    "description": "%vscode-docker.config.docker.certPath%"
                },
                "docker.tlsVerify": {
                    "type": "string",
                    "default": "",
                    "description": "%vscode-docker.config.docker.tlsVerify%"
                },
                "docker.machineName": {
                    "type": "string",
                    "default": "",
                    "description": "%vscode-docker.config.docker.machineName%"
                },
                "docker.languageserver.diagnostics.deprecatedMaintainer": {
                    "scope": "resource",
                    "type": "string",
                    "default": "warning",
                    "enum": [
                        "ignore",
                        "warning",
                        "error"
                    ],
                    "description": "%vscode-docker.config.docker.languageserver.diagnostics.deprecatedMaintainer%"
                },
                "docker.languageserver.diagnostics.emptyContinuationLine": {
                    "scope": "resource",
                    "type": "string",
                    "default": "warning",
                    "enum": [
                        "ignore",
                        "warning",
                        "error"
                    ],
                    "description": "%vscode-docker.config.docker.languageserver.diagnostics.emptyContinuationLine%"
                },
                "docker.languageserver.diagnostics.directiveCasing": {
                    "scope": "resource",
                    "type": "string",
                    "default": "warning",
                    "enum": [
                        "ignore",
                        "warning",
                        "error"
                    ],
                    "description": "%vscode-docker.config.docker.languageserver.diagnostics.directiveCasing%"
                },
                "docker.languageserver.diagnostics.instructionCasing": {
                    "scope": "resource",
                    "type": "string",
                    "default": "warning",
                    "enum": [
                        "ignore",
                        "warning",
                        "error"
                    ],
                    "description": "%vscode-docker.config.docker.languageserver.diagnostics.instructionCasing%"
                },
                "docker.languageserver.diagnostics.instructionCmdMultiple": {
                    "scope": "resource",
                    "type": "string",
                    "default": "warning",
                    "enum": [
                        "ignore",
                        "warning",
                        "error"
                    ],
                    "description": "%vscode-docker.config.docker.languageserver.diagnostics.instructionCmdMultiple%"
                },
                "docker.languageserver.diagnostics.instructionEntrypointMultiple": {
                    "scope": "resource",
                    "type": "string",
                    "default": "warning",
                    "enum": [
                        "ignore",
                        "warning",
                        "error"
                    ],
                    "description": "%vscode-docker.config.docker.languageserver.diagnostics.instructionEntrypointMultiple%"
                },
                "docker.languageserver.diagnostics.instructionHealthcheckMultiple": {
                    "scope": "resource",
                    "type": "string",
                    "default": "warning",
                    "enum": [
                        "ignore",
                        "warning",
                        "error"
                    ],
                    "description": "%vscode-docker.config.docker.languageserver.diagnostics.instructionHealthcheckMultiple%"
                },
                "docker.languageserver.diagnostics.instructionJSONInSingleQuotes": {
                    "scope": "resource",
                    "type": "string",
                    "default": "warning",
                    "enum": [
                        "ignore",
                        "warning",
                        "error"
                    ],
                    "description": "%vscode-docker.config.docker.languageserver.diagnostics.instructionJsonInSingleQuotes%"
                },
                "docker.languageserver.diagnostics.instructionWorkdirRelative": {
                    "scope": "resource",
                    "type": "string",
                    "default": "warning",
                    "enum": [
                        "ignore",
                        "warning",
                        "error"
                    ],
                    "description": "%vscode-docker.config.docker.languageserver.diagnostics.instructionWorkdirRelative%"
                },
                "docker.attachShellCommand.linuxContainer": {
                    "type": "string",
                    "default": "/bin/sh -c \"[ -e /bin/bash ] && /bin/bash || /bin/sh\"",
                    "description": "%vscode-docker.config.docker.attachShellCommand.linuxContainer%"
                },
                "docker.attachShellCommand.windowsContainer": {
                    "type": "string",
                    "default": "cmd",
                    "description": "%vscode-docker.config.docker.attachShellCommand.windowsContainer%"
                },
                "docker.dockerComposeBuild": {
                    "type": "boolean",
                    "default": true,
                    "description": "%vscode-docker.config.docker.dockerComposeBuild%"
                },
                "docker.dockerComposeDetached": {
                    "type": "boolean",
                    "default": true,
                    "description": "%vscode-docker.config.docker.dockerComposeDetached%"
                },
                "docker.showRemoteWorkspaceWarning": {
                    "type": "boolean",
                    "default": true,
                    "description": "%vscode-docker.config.docker.showRemoteWorkspaceWarning%"
                }
            }
        },
        "configurationDefaults": {
            "[yaml]": {
                "editor.quickSuggestions": {
                    "other": true,
                    "comments": false,
                    "strings": true
                }
            }
        },
        "commands": [
            {
                "command": "vscode-docker.api.configure",
                "title": "%vscode-docker.commands.api.configure%",
                "category": "%vscode-docker.commands.category.docker%"
            },
            {
                "command": "vscode-docker.compose.down",
                "title": "%vscode-docker.commands.compose.down%",
                "category": "%vscode-docker.commands.category.docker%"
            },
            {
                "command": "vscode-docker.compose.restart",
                "title": "%vscode-docker.commands.compose.restart%",
                "category": "%vscode-docker.commands.category.docker%"
            },
            {
                "command": "vscode-docker.compose.up",
                "title": "%vscode-docker.commands.compose.up%",
                "category": "%vscode-docker.commands.category.docker%"
            },
            {
                "command": "vscode-docker.configure",
                "title": "%vscode-docker.commands.configure%",
                "category": "%vscode-docker.commands.category.docker%"
            },
            {
                "command": "vscode-docker.configureDocker",
                "title": "%vscode-docker.commands.configureDocker%",
                "category": "%vscode-docker.commands.category.docker%"
            },
            {
                "command": "vscode-docker.containers.attachShell",
                "title": "%vscode-docker.commands.containers.attachShell%",
                "category": "%vscode-docker.commands.category.dockerContainers%"
            },
            {
                "command": "vscode-docker.containers.browse",
                "title": "%vscode-docker.commands.containers.browse%",
                "category": "%vscode-docker.commands.category.dockerContainers%"
            },
            {
                "command": "vscode-docker.containers.configureExplorer",
                "title": "%vscode-docker.commands.containers.configureExplorer%",
                "category": "%vscode-docker.commands.category.dockerContainers%",
                "icon": {
                    "light": "resources/light/settings.svg",
                    "dark": "resources/dark/settings.svg"
                }
            },
            {
                "command": "vscode-docker.containers.inspect",
                "title": "%vscode-docker.commands.containers.inspect%",
                "category": "%vscode-docker.commands.category.dockerContainers%"
            },
            {
                "command": "vscode-docker.containers.prune",
                "title": "%vscode-docker.commands.containers.prune%",
                "category": "%vscode-docker.commands.category.dockerContainers%",
                "icon": {
                    "light": "resources/light/prune.svg",
                    "dark": "resources/dark/prune.svg"
                }
            },
            {
                "command": "vscode-docker.containers.refresh",
                "title": "%vscode-docker.commands.containers.refresh%",
                "category": "%vscode-docker.commands.category.dockerContainers%",
                "icon": {
                    "light": "resources/light/refresh.svg",
                    "dark": "resources/dark/refresh.svg"
                }
            },
            {
                "command": "vscode-docker.containers.remove",
                "title": "%vscode-docker.commands.containers.remove%",
                "category": "%vscode-docker.commands.category.dockerContainers%"
            },
            {
                "command": "vscode-docker.containers.restart",
                "title": "%vscode-docker.commands.containers.restart%",
                "category": "%vscode-docker.commands.category.dockerContainers%"
            },
            {
                "command": "vscode-docker.containers.select",
                "title": "%vscode-docker.commands.containers.select%",
                "category": "%vscode-docker.commands.category.dockerContainers%"
            },
            {
                "command": "vscode-docker.containers.start",
                "title": "%vscode-docker.commands.containers.start%",
                "category": "%vscode-docker.commands.category.dockerContainers%"
            },
            {
                "command": "vscode-docker.containers.stop",
                "title": "%vscode-docker.commands.containers.stop%",
                "category": "%vscode-docker.commands.category.dockerContainers%"
            },
            {
                "command": "vscode-docker.containers.viewLogs",
                "title": "%vscode-docker.commands.containers.viewLogs%",
                "category": "%vscode-docker.commands.category.dockerContainers%"
            },
            {
                "command": "vscode-docker.debugging.initializeForDebugging",
                "title": "%vscode-docker.commands.debugging.initializeForDebugging%",
                "category": "%vscode-docker.commands.category.docker%"
            },
            {
                "command": "vscode-docker.images.build",
                "title": "%vscode-docker.commands.images.build%",
                "category": "%vscode-docker.commands.category.dockerImages%"
            },
            {
                "command": "vscode-docker.images.configureExplorer",
                "title": "%vscode-docker.commands.images.configureExplorer%",
                "category": "%vscode-docker.commands.category.dockerImages%",
                "icon": {
                    "light": "resources/light/settings.svg",
                    "dark": "resources/dark/settings.svg"
                }
            },
            {
                "command": "vscode-docker.images.inspect",
                "title": "%vscode-docker.commands.images.inspect%",
                "category": "%vscode-docker.commands.category.dockerImages%"
            },
            {
                "command": "vscode-docker.images.prune",
                "title": "%vscode-docker.commands.images.prune%",
                "category": "%vscode-docker.commands.category.dockerImages%",
                "icon": {
                    "light": "resources/light/prune.svg",
                    "dark": "resources/dark/prune.svg"
                }
            },
            {
                "command": "vscode-docker.images.push",
                "title": "%vscode-docker.commands.images.push%",
                "category": "%vscode-docker.commands.category.dockerImages%"
            },
            {
                "command": "vscode-docker.images.refresh",
                "title": "%vscode-docker.commands.images.refresh%",
                "category": "%vscode-docker.commands.category.dockerImages%",
                "icon": {
                    "light": "resources/light/refresh.svg",
                    "dark": "resources/dark/refresh.svg"
                }
            },
            {
                "command": "vscode-docker.images.remove",
                "title": "%vscode-docker.commands.images.remove%",
                "category": "%vscode-docker.commands.category.dockerImages%"
            },
            {
                "command": "vscode-docker.images.run",
                "title": "%vscode-docker.commands.images.run%",
                "category": "%vscode-docker.commands.category.dockerImages%"
            },
            {
                "command": "vscode-docker.images.runAzureCli",
                "title": "%vscode-docker.commands.images.runAzureCli%",
                "category": "%vscode-docker.commands.category.dockerImages%"
            },
            {
                "command": "vscode-docker.images.runInteractive",
                "title": "%vscode-docker.commands.images.runInteractive%",
                "category": "%vscode-docker.commands.category.dockerImages%"
            },
            {
                "command": "vscode-docker.images.tag",
                "title": "%vscode-docker.commands.images.tag%",
                "category": "%vscode-docker.commands.category.dockerImages%"
            },
            {
                "command": "vscode-docker.images.copyFullTag",
                "title": "%vscode-docker.commands.images.copyFullTag%",
                "category": "%vscode-docker.commands.category.dockerImages%"
            },
            {
                "command": "vscode-docker.networks.configureExplorer",
                "title": "%vscode-docker.commands.networks.configureExplorer%",
                "category": "%vscode-docker.commands.category.dockerNetworks%",
                "icon": {
                    "light": "resources/light/settings.svg",
                    "dark": "resources/dark/settings.svg"
                }
            },
            {
                "command": "vscode-docker.networks.create",
                "title": "%vscode-docker.commands.networks.create%",
                "category": "%vscode-docker.commands.category.dockerNetworks%",
                "icon": {
                    "light": "resources/light/add.svg",
                    "dark": "resources/dark/add.svg"
                }
            },
            {
                "command": "vscode-docker.networks.inspect",
                "title": "%vscode-docker.commands.networks.inspect%",
                "category": "%vscode-docker.commands.category.dockerNetworks%"
            },
            {
                "command": "vscode-docker.networks.prune",
                "title": "%vscode-docker.commands.networks.prune%",
                "category": "%vscode-docker.commands.category.dockerNetworks%",
                "icon": {
                    "light": "resources/light/prune.svg",
                    "dark": "resources/dark/prune.svg"
                }
            },
            {
                "command": "vscode-docker.networks.refresh",
                "title": "%vscode-docker.commands.networks.refresh%",
                "category": "%vscode-docker.commands.category.dockerNetworks%",
                "icon": {
                    "light": "resources/light/refresh.svg",
                    "dark": "resources/dark/refresh.svg"
                }
            },
            {
                "command": "vscode-docker.networks.remove",
                "title": "%vscode-docker.commands.networks.remove%",
                "category": "%vscode-docker.commands.category.dockerNetworks%"
            },
            {
                "command": "vscode-docker.pruneSystem",
                "title": "%vscode-docker.commands.pruneSystem%",
                "category": "%vscode-docker.commands.category.docker%"
            },
            {
                "command": "vscode-docker.registries.azure.buildImage",
                "title": "%vscode-docker.commands.registries.azure.buildImage%",
                "category": "%vscode-docker.commands.category.azureContainerRegistry%"
            },
            {
                "command": "vscode-docker.registries.azure.createRegistry",
                "title": "%vscode-docker.commands.registries.azure.createRegistry%",
                "category": "%vscode-docker.commands.category.azureContainerRegistry%"
            },
            {
                "command": "vscode-docker.registries.azure.deleteRegistry",
                "title": "%vscode-docker.commands.registries.azure.deleteRegistry%",
                "category": "%vscode-docker.commands.category.azureContainerRegistry%"
            },
            {
                "command": "vscode-docker.registries.azure.deleteRepository",
                "title": "%vscode-docker.commands.registries.azure.deleteRepository%",
                "category": "%vscode-docker.commands.category.azureContainerRegistry%"
            },
            {
                "command": "vscode-docker.registries.azure.openInPortal",
                "title": "%vscode-docker.commands.registries.azure.openInPortal%",
                "category": "%vscode-docker.commands.category.azureContainerRegistry%"
            },
            {
                "command": "vscode-docker.registries.azure.runFileAsTask",
                "title": "%vscode-docker.commands.registries.azure.runFileAsTask%",
                "category": "%vscode-docker.commands.category.azureContainerRegistry%"
            },
            {
                "command": "vscode-docker.registries.azure.runTask",
                "title": "%vscode-docker.commands.registries.azure.runTask%",
                "category": "%vscode-docker.commands.category.azureContainerRegistry%"
            },
            {
                "command": "vscode-docker.registries.azure.selectSubscriptions",
                "title": "%vscode-docker.commands.registries.azure.selectSubscriptions%",
                "icon": {
                    "light": "resources/light/filter.svg",
                    "dark": "resources/dark/filter.svg"
                }
            },
            {
                "command": "vscode-docker.registries.azure.untagImage",
                "title": "%vscode-docker.commands.registries.azure.untagImage%",
                "category": "%vscode-docker.commands.category.azureContainerRegistry%"
            },
            {
                "command": "vscode-docker.registries.azure.viewProperties",
                "title": "%vscode-docker.commands.registries.azure.viewProperties%",
                "category": "%vscode-docker.commands.category.azureContainerRegistry%"
            },
            {
                "command": "vscode-docker.registries.azure.viewTaskLogs",
                "title": "%vscode-docker.commands.registries.azure.viewLogs%",
                "category": "%vscode-docker.commands.category.azureContainerRegistry%",
                "icon": {
                    "light": "resources/light/viewLogs.svg",
                    "dark": "resources/dark/viewLogs.svg"
                }
            },
            {
                "command": "vscode-docker.registries.connectRegistry",
                "title": "%vscode-docker.commands.registries.connect%",
                "category": "%vscode-docker.commands.category.dockerRegistries%",
                "icon": {
                    "light": "resources/light/connect.svg",
                    "dark": "resources/dark/connect.svg"
                }
            },
            {
                "command": "vscode-docker.registries.copyImageDigest",
                "title": "%vscode-docker.commands.registries.copyImageDigest%",
                "category": "%vscode-docker.commands.category.dockerRegistries%"
            },
            {
                "command": "vscode-docker.registries.deleteImage",
                "title": "%vscode-docker.commands.registries.deleteImage%",
                "category": "%vscode-docker.commands.category.dockerRegistries%"
            },
            {
                "command": "vscode-docker.registries.deployImageToAzure",
                "title": "%vscode-docker.commands.registries.deployImageToAzure%",
                "category": "%vscode-docker.commands.category.dockerRegistries%"
            },
            {
                "command": "vscode-docker.registries.disconnectRegistry",
                "title": "%vscode-docker.commands.registries.disconnectRegistry%",
                "category": "%vscode-docker.commands.category.dockerRegistries%"
            },
            {
                "command": "vscode-docker.registries.dockerHub.openInBrowser",
                "title": "%vscode-docker.commands.registries.dockerHub.openInBrowser%",
                "category": "%vscode-docker.commands.category.dockerHub%"
            },
            {
                "command": "vscode-docker.registries.logInToDockerCli",
                "title": "%vscode-docker.commands.registries.logInToDockerCli%",
                "category": "%vscode-docker.commands.category.dockerRegistries%"
            },
            {
                "command": "vscode-docker.registries.logOutOfDockerCli",
                "title": "%vscode-docker.commands.registries.logOutOfDockerCli%",
                "category": "%vscode-docker.commands.category.dockerRegistries%"
            },
            {
                "command": "vscode-docker.registries.pullImage",
                "title": "%vscode-docker.commands.registries.pullImage%",
                "category": "%vscode-docker.commands.category.dockerRegistries%"
            },
            {
                "command": "vscode-docker.registries.pullRepository",
                "title": "%vscode-docker.commands.registries.pullRepository%",
                "category": "%vscode-docker.commands.category.dockerRegistries%"
            },
            {
                "command": "vscode-docker.registries.reconnectRegistry",
                "title": "%vscode-docker.commands.registries.reconnectRegistry%",
                "category": "%vscode-docker.commands.category.dockerRegistries%"
            },
            {
                "command": "vscode-docker.registries.refresh",
                "title": "%vscode-docker.commands.registries.refresh%",
                "category": "%vscode-docker.commands.category.dockerRegistries%",
                "icon": {
                    "light": "resources/light/refresh.svg",
                    "dark": "resources/dark/refresh.svg"
                }
            },
            {
                "command": "vscode-docker.registries.setAsDefault",
                "title": "%vscode-docker.commands.registries.setAsDefault%",
                "category": "%vscode-docker.commands.category.dockerRegistries%"
            },
            {
                "command": "vscode-docker.volumes.configureExplorer",
                "title": "%vscode-docker.commands.volumes.configureExplorer%",
                "category": "%vscode-docker.commands.category.dockerVolumes%",
                "icon": {
                    "light": "resources/light/settings.svg",
                    "dark": "resources/dark/settings.svg"
                }
            },
            {
                "command": "vscode-docker.volumes.inspect",
                "title": "%vscode-docker.commands.volumes.inspect%",
                "category": "%vscode-docker.commands.category.dockerVolumes%"
            },
            {
                "command": "vscode-docker.volumes.prune",
                "title": "%vscode-docker.commands.volumes.prune%",
                "category": "%vscode-docker.commands.category.dockerVolumes%",
                "icon": {
                    "light": "resources/light/prune.svg",
                    "dark": "resources/dark/prune.svg"
                }
            },
            {
                "command": "vscode-docker.volumes.refresh",
                "title": "%vscode-docker.commands.volumes.refresh%",
                "category": "%vscode-docker.commands.category.dockerVolumes%",
                "icon": {
                    "light": "resources/light/refresh.svg",
                    "dark": "resources/dark/refresh.svg"
                }
            },
            {
                "command": "vscode-docker.volumes.remove",
                "title": "%vscode-docker.commands.volumes.remove%",
                "category": "%vscode-docker.commands.category.dockerVolumes%"
            },
            {
                "command": "vscode-docker.help",
                "title": "%vscode-docker.commands.help%",
                "category": "%vscode-docker.commands.category.docker%",
                "icon": "$(question)"
            }
        ],
        "views": {
            "dockerView": [
                {
                    "id": "dockerContainers",
                    "name": "%vscode-docker.views.dockerContainers%"
                },
                {
                    "id": "dockerImages",
                    "name": "%vscode-docker.views.dockerImages%"
                },
                {
                    "id": "dockerRegistries",
                    "name": "%vscode-docker.views.dockerRegistries%"
                },
                {
                    "id": "dockerNetworks",
                    "name": "%vscode-docker.views.dockerNetworks%"
                },
                {
                    "id": "dockerVolumes",
                    "name": "%vscode-docker.views.dockerVolumes%"
                }
            ]
        },
        "viewsContainers": {
            "activitybar": [
                {
                    "icon": "resources/docker.svg",
                    "id": "dockerView",
                    "title": "%vscode-docker.views.activityBar%"
                }
            ]
        }
    },
    "engines": {
        "vscode": "^1.41.0"
    },
    "scripts": {
        "vscode:prepublish": "npm run webpack-prod",
        "build": "tsc -p ./",
        "compile": "tsc -watch -p ./",
        "package": "vsce package",
        "lint": "eslint \"src/**/*.ts\"",
        "lint-fix": "eslint \"src/**/*.ts\" --fix",
        "postinstall": "node ./node_modules/vscode/bin/install",
        "pretest": "npm run build && npm run webpack",
        "test": "gulp test",
        "all": "npm i && npm run lint && npm test",
        "webpack": "gulp webpack-dev",
        "webpack-prod": "gulp webpack-prod",
        "webpack-profile": "webpack --profile --json --mode production > webpack-stats.json && echo Use http://webpack.github.io/analyse to analyze the stats"
    },
    "extensionDependencies": [
        "vscode.docker",
        "vscode.yaml"
    ],
    "devDependencies": {
        "@types/adm-zip": "^0.4.32",
        "@types/deep-equal": "^1.0.1",
        "@types/dockerode": "^2.5.24",
        "@types/fs-extra": "^8.1.0",
        "@types/glob": "^7.1.1",
        "@types/keytar": "^4.4.2",
        "@types/mocha": "^5.2.7",
        "@types/node": "^11.15.7",
        "@types/request-promise-native": "^1.0.17",
        "@types/semver": "^5.5.0",
        "@types/string-replace-webpack-plugin": "^0.1.0",
        "@types/tar": "^4.0.3",
        "@types/xml2js": "^0.4.5",
        "@typescript-eslint/eslint-plugin": "^2.22.0",
        "@typescript-eslint/eslint-plugin-tslint": "^2.22.0",
        "@typescript-eslint/parser": "^2.22.0",
        "adm-zip": "^0.4.14",
        "copy-webpack-plugin": "^5.1.1",
        "eslint": "^6.8.0",
        "eslint-plugin-import": "^2.20.1",
        "eslint-plugin-unicorn": "^14.0.1",
        "gulp": "^4.0.2",
        "mocha": "^5.2.0",
        "mocha-junit-reporter": "^1.23.3",
        "mocha-multi-reporters": "^1.1.7",
        "string-replace-webpack-plugin": "^0.1.3",
        "terser-webpack-plugin": "^1.4.3",
        "ts-node": "^8.6.2",
        "tslint": "^5.20.1",
        "tslint-microsoft-contrib": "^6.2.0",
        "typescript": "^3.8.3",
        "umd-compat-loader": "^2.1.2",
        "vsce": "^1.74.0",
        "vscode": "^1.1.36",
        "vscode-azureextensiondev": "^0.2.4",
        "vscode-nls-dev": "^3.3.1",
        "webpack": "^4.42.0",
        "webpack-cli": "^3.3.11"
    },
    "dependencies": {
        "adal-node": "^0.1.28",
        "azure-arm-containerregistry": "^3.0.0",
        "azure-arm-website": "^5.3.0",
        "azure-storage": "^2.10.3",
<<<<<<< HEAD
        "docker-modem": "^2.1.1",
        "dockerfile-ast": "^0.0.24",
=======
>>>>>>> d21a1ecd
        "dockerfile-language-server-nodejs": "^0.0.22",
        "dockerode": "^3.1.0",
        "fs-extra": "^8.1.0",
        "glob": "^7.1.6",
        "gradle-to-js": "^2.0.0",
        "moment": "^2.24.0",
        "ms-rest": "^2.5.3",
        "ms-rest-azure": "^2.6.0",
        "request": "^2.88.2",
        "request-promise-native": "^1.0.8",
        "semver": "^6.3.0",
        "tar": "^5.0.5",
        "vscode-azureappservice": "^0.54.2",
        "vscode-azureextensionui": "^0.29.11",
        "vscode-languageclient": "^6.1.1",
        "vscode-nls": "^4.1.1",
        "xml2js": "^0.4.23"
    }
}<|MERGE_RESOLUTION|>--- conflicted
+++ resolved
@@ -2475,11 +2475,7 @@
         "azure-arm-containerregistry": "^3.0.0",
         "azure-arm-website": "^5.3.0",
         "azure-storage": "^2.10.3",
-<<<<<<< HEAD
-        "docker-modem": "^2.1.1",
         "dockerfile-ast": "^0.0.24",
-=======
->>>>>>> d21a1ecd
         "dockerfile-language-server-nodejs": "^0.0.22",
         "dockerode": "^3.1.0",
         "fs-extra": "^8.1.0",
