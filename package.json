--- conflicted
+++ resolved
@@ -1025,11 +1025,7 @@
     }
   },
   "engines": {
-<<<<<<< HEAD
-    "vscode": "^1.31.1"
-=======
     "vscode": "^1.31.0"
->>>>>>> e63ce0ee
   },
   "scripts": {
     "vscode:prepublish": "npm run webpack-prod",
@@ -1076,11 +1072,7 @@
     "typescript": "^3.3.4000",
     "umd-compat-loader": "^2.1.1",
     "vsce": "^1.59.0",
-<<<<<<< HEAD
-    "vscode": "^1.1.31",
-=======
     "vscode": "^1.1.34",
->>>>>>> e63ce0ee
     "vscode-azureextensiondev": "^0.1.8",
     "webpack": "^4.29.6",
     "webpack-cli": "^3.3.0"
